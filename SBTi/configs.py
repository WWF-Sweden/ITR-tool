--- conflicted
+++ resolved
@@ -76,17 +76,12 @@
     CONTRIBUTION = "contribution"
 
     # This defines which columns contain company specific, instead of target specific data
-<<<<<<< HEAD
     COMPANY_COLUMNS = [COMPANY_NAME, INDUSTRY_LVL1,INDUSTRY_LVL2,INDUSTRY_LVL3,INDUSTRY_LVL4,INTENSITY_METRIC, REGRESSION_PARAM,
-                      REGRESSION_INTERCEPT, GHG_SCOPE12, GHG_SCOPE3, MARKET_CAP, INVESTMENT_VALUE, PORTFOLIO_WEIGHT,
+                      REGRESSION_INTERCEPT, GHG_SCOPE12, GHG_SCOPE3, MARKET_CAP, INVESTMENT_VALUE,
                        COMPANY_ENTERPRISE_VALUE, CASH_EQUIVALENTS, COMPANY_TOTAL_ASSETS, REGION, COUNTRY, COMPANY_REVENUE]
 
 
-=======
-    COMPANY_COLUMNS = [INDUSTRY_LVL1,INDUSTRY_LVL2,INDUSTRY_LVL3,INDUSTRY_LVL4,INTENSITY_METRIC, REGRESSION_PARAM,
-                      REGRESSION_INTERCEPT, GHG_SCOPE12, GHG_SCOPE3, MARKET_CAP, INVESTMENT_VALUE,
-                      ENTERPRISE_VALUE, CASH_EQUIVALENTS, TOTAL_ASSETS]
->>>>>>> 76acd289
+
 
 
 class PortfolioAggregationConfig:
