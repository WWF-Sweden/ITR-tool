import itertools
from typing import Optional, Tuple, Type, Dict

from enum import Enum
import pandas as pd

from SBTi.portfolio_aggregation import PortfolioAggregation, PortfolioAggregationMethod
from .configs import TemperatureScoreConfig


class BoundaryCoverageOption(Enum):
    """
    The boundary coverage determines how partial targets are processed.
    * DEFAULT: Target is always valid, % uncovered is given default score in temperature score module.
    * THRESHOLD: For S1+S2 targets: coverage% must be above 95%, for S3 targets coverage must be above 67%.
    * WEIGHTED: Thresholds are still 95% and 67%, target is always valid. Below threshold ambition is scaled.*
        New target ambition = input target ambition * coverage
    """
    DEFAULT = 3
    THRESHOLD = 1
    WEIGHTED = 2


class TemperatureScore(PortfolioAggregation):
    """
    This class is provides a temperature score based on the climate goals.

    :param fallback_score: The temp score if a company is not found
    :param model: The regression model to use
    :param boundary_coverage_option: The technique the boundary coverage is calculated
    :param config: A class defining the constants that are used throughout this class. This parameter is only required
                    if you'd like to overwrite a constant. This can be done by extending the TemperatureScoreConfig
                    class and overwriting one of the parameters.
    """

    def __init__(self, fallback_score: float = 3.2, model: int = 4,
                 boundary_coverage_option: BoundaryCoverageOption = BoundaryCoverageOption.DEFAULT,
                 config: Type[TemperatureScoreConfig] = TemperatureScoreConfig):
        super().__init__(config)
        self.fallback_score = fallback_score
        self.model = model
        self.boundary_coverage_option = boundary_coverage_option
        self.c: Type[TemperatureScoreConfig] = config
        self.scenario = None
        self.score_cap = None

        # Load the mappings from industry to SR15 goal
        self.mapping = pd.read_excel(self.c.FILE_SR15_MAPPING, header=0)
        self.regression_model = pd.read_excel(self.c.FILE_REGRESSION_MODEL_SUMMARY, header=0)

    def get_target_mapping(self, target: pd.Series) -> Optional[str]:
        """
        Map the target onto an SR15 target (None if not available).

        :param target: The target as a row of a dataframe
        :return: The mapped SR15 target
        """

        # Check if the industry exists, if not use a default
        industry = target[self.c.COLS.INDUSTRY] \
            if target[self.c.COLS.INDUSTRY] in self.mapping[self.c.COLS.INDUSTRY] \
            else self.c.DEFAULT_INDUSTRY

        # Map the target reference numbers (Int 1, Abs 1, etc. to target types (Intensity or Absolute)
        target_type = self.c.VALUE_TARGET_REFERENCE_INTENSITY \
            if type(target[self.c.COLS.TARGET_REFERENCE_NUMBER]) == str and \
               target[self.c.COLS.TARGET_REFERENCE_NUMBER].strip().startswith(
                   self.c.VALUE_TARGET_REFERENCE_INTENSITY_BASE) \
            else self.c.VALUE_TARGET_REFERENCE_ABSOLUTE

        mappings = self.mapping[(self.mapping[self.c.COLS.INDUSTRY] == industry) &
                                (self.mapping[self.c.COLS.TARGET_TYPE] == target_type) &
                                (self.mapping[self.c.COLS.SCOPE] == target[self.c.COLS.SCOPE_CATEGORY])]

        if len(mappings) == 0:
            return None
        elif len(mappings) > 1:
            # There should never be more than one potential mapping
            raise ValueError("There is more than one potential mapping to a SR15 goal.")
        else:
            return mappings.iloc[0][self.c.COLS.SR15]

    def get_annual_reduction_rate(self, target: pd.Series) -> Optional[float]:
        """
        Get the annual reduction rate (or None if not available).

        :param target: The target as a row of a dataframe
        :return: The annual reduction
        """
        if pd.isnull(target[self.c.COLS.REDUCTION_FROM_BASE_YEAR]):
            return None

        try:
            return target[self.c.COLS.REDUCTION_FROM_BASE_YEAR] / float(target[self.c.COLS.TARGET_YEAR] -
                                                                        target[self.c.COLS.START_YEAR])
        except ZeroDivisionError:
            raise ValueError("Couldn't calculate the annual reduction rate because the start and target year are the "
                             "same")

    def get_regression(self, target: pd.Series) -> Tuple[Optional[float], Optional[float]]:
        """
        Get the regression parameter and intercept from the model's output.

        :param target: The target as a row of a dataframe
        :return:The regression parameter and intercept
        """
        if target[self.c.COLS.SR15] is None:
            return None, None

        regression = self.regression_model[
            (self.regression_model[self.c.COLS.VARIABLE] == target[self.c.COLS.SR15]) &
            (self.regression_model[self.c.COLS.SLOPE] == self.c.SLOPE_MAP[target[self.c.COLS.TIME_FRAME]]) &
            (self.regression_model[self.c.COLS.MODEL] == self.model)]
        if len(regression) == 0:
            return None, None
        elif len(regression) > 1:
            # There should never be more than one potential mapping
            raise ValueError("There is more than one potential regression parameter for this SR15 goal.")
        else:
            return regression.iloc[0][self.c.COLS.PARAM], regression.iloc[0][self.c.COLS.INTERCEPT]

    def get_score(self, target: pd.Series) -> float:
        """
        Get the temperature score for a certain target based on the annual reduction rate and the regression parameters.

        :param target: The target as a row of a dataframe
        :return: The temperature score
        """
        if pd.isnull(target[self.c.COLS.REGRESSION_PARAM]) or pd.isnull(target[self.c.COLS.REGRESSION_INTERCEPT]) \
                or pd.isnull(target[self.c.COLS.ANNUAL_REDUCTION_RATE]):
            return self.fallback_score
        return target[self.c.COLS.REGRESSION_PARAM] * target[self.c.COLS.ANNUAL_REDUCTION_RATE] + target[
            self.c.COLS.REGRESSION_INTERCEPT]

    def process_score(self, target: pd.Series) -> float:
        """
        Process the temperature score, such that it's relative to the emissions in the scope.

        :param target: The target as a row of a dataframe
        :return: The relative temperature score
        """
        if self.boundary_coverage_option == BoundaryCoverageOption.DEFAULT:
            if pd.isnull(target[self.c.COLS.EMISSIONS_IN_SCOPE]) or pd.isnull(target[self.c.COLS.TEMPERATURE_SCORE]):
                return self.fallback_score
            else:
                try:
                    return target[self.c.COLS.EMISSIONS_IN_SCOPE] / 100 * target[self.c.COLS.TEMPERATURE_SCORE] + \
                           (1 - (target[self.c.COLS.EMISSIONS_IN_SCOPE] / 100)) * self.fallback_score
                except ZeroDivisionError:
                    raise ValueError(
                        "The temperature score for company {} is zero".format(target[self.c.COLS.COMPANY_NAME]))
        else:
            return target[self.c.COLS.TEMPERATURE_SCORE]

    def get_ghc_temperature_score(self, data: pd.DataFrame, company: str, time_frame: str):
        """
        Get the aggregated temperature score for a certain company based on the emissions of company.

        :param data:
        :param company: The company name
        :param time_frame: The time_frame (short, mid, long)
        :return: The aggregated temperature score for a company
        """
        filtered_data = data[(data[self.c.COLS.COMPANY_NAME] == company) & (data[self.c.COLS.TIME_FRAME] == time_frame)]
        s1s2 = filtered_data[filtered_data[self.c.COLS.SCOPE_CATEGORY] == self.c.VALUE_SCOPE_CATEGORY_S1S2]
        s3 = filtered_data[filtered_data[self.c.COLS.SCOPE_CATEGORY] == self.c.VALUE_SCOPE_CATEGORY_S3]
        try:
            return (s1s2[self.c.COLS.TEMPERATURE_SCORE].mean() * s1s2[self.c.COLS.S1S2_EMISSIONS].mean() +
                    s3[self.c.COLS.TEMPERATURE_SCORE].mean() * s3[self.c.COLS.S3_EMISSIONS].mean()) / \
                   (s1s2[self.c.COLS.S1S2_EMISSIONS].mean() + s3[self.c.COLS.S3_EMISSIONS].mean())
        except ZeroDivisionError:
            raise ValueError("The mean of the S1+S2 plus the S3 emissions is zero")

    def get_default_score(self, target: pd.Series) -> str:
        """
        Get the temperature score for a certain target based on the annual reduction rate and the regression parameters.

        :param target: The target as a row of a dataframe
        :return: The temperature score
        """
        if pd.isnull(target[self.c.COLS.REGRESSION_PARAM]) or pd.isnull(target[self.c.COLS.REGRESSION_INTERCEPT]) \
                or pd.isnull(target[self.c.COLS.ANNUAL_REDUCTION_RATE]):
            return 'default'
        return 'target'

    def calculate(self, data: pd.DataFrame, extra_columns: Optional[list] = None):
        """
        Calculate the temperature for a dataframe of company data.
        Required columns:
        * target_reference_number: Int *x* of Abs *x*
        * scope: The scope of the target. This should be a valid scope in the SR15 mapping
        * scope_category: The scope category, options: "s1s2", "s3", "s1s2s3"
        * base_year: The base year of the target
        * start_year: The start year of the target
        * target_year: The year when the target should be achieved
        * time_frame: The time frame of the target (short, mid, long) -> This field is calculated by the target
            valuation protocol.
        * reduction_from_base_year: Targeted reduction in emissions from the base year
        * emissions_in_scope: Company emissions in the target's scope at start of the base year
        * achieved_reduction: The emission reduction that has already been achieved
        * industry: The industry the company is working in. This should be a valid industry in the SR15 mapping. If not
            it will be converted to "Others" (or whichever value is set in the config as the default
        * s1s2_emissions: Total company emissions in the S1 + S2 scope
        * s3_emissions: Total company emissions in the S3 scope
        * portfolio_weight: The weight of the company in the portfolio. Only required to use the WATS portfolio
            aggregation.
        * market_cap: Market capitalization of the company. Only required to use the MOTS portfolio aggregation.
        * investment_value: The investment value of the investment in this company. Only required to use the MOTS, EOTS,
            ECOTS and AOTS portfolio aggregation.
        * company_enterprise_value: The enterprise value of the company. Only required to use the EOTS portfolio
            aggregation.
        * company_ev_plus_cash: The enterprise value of the company plus cash. Only required to use the ECOTS portfolio
            aggregation.
        * company_total_assets: The total assets of the company. Only required to use the AOTS portfolio aggregation.
        * company_revenue: The revenue of the company. Only required to use the ROTS portfolio aggregation.

        :param extra_columns: A list of user defined extra, company related, columns
        :param data:
        :return: A data frame containing all relevant information for the targets and companies
        """
        if extra_columns is None:
            extra_columns = []
        data[self.c.COLS.SR15] = data.apply(lambda row: self.get_target_mapping(row), axis=1)
        data[self.c.COLS.ANNUAL_REDUCTION_RATE] = data.apply(lambda row: self.get_annual_reduction_rate(row), axis=1)
        data[self.c.COLS.REGRESSION_PARAM], data[self.c.COLS.REGRESSION_INTERCEPT] = zip(
            *data.apply(lambda row: self.get_regression(row), axis=1)
        )
        data[self.c.COLS.TEMPERATURE_SCORE] = data.apply(lambda row: self.get_score(row), axis=1)
        data[self.c.COLS.TEMPERATURE_SCORE] = data.apply(lambda row: self.process_score(row), axis=1)

        combined_data = []
        company_columns = [column for column in self.c.COLS.COMPANY_COLUMNS + extra_columns if column in data.columns]
        for company in data[self.c.COLS.COMPANY_NAME].unique():
            for time_frame in self.c.VALUE_TIME_FRAMES:
                # We always include all company specific data
                company_values = data[data[self.c.COLS.COMPANY_NAME] == company]
                company_data = {
                    column: company_values[column].mode().iloc[0] if len(company_values[column].mode()) > 0 else None
                    for column in company_columns}
                company_data[self.c.COLS.COMPANY_NAME] = company
                company_data[self.c.COLS.SCOPE] = self.c.VALUE_SCOPE_S1S2S3
                company_data[self.c.COLS.SCOPE_CATEGORY] = self.c.VALUE_SCOPE_CATEGORY_S1S2S3
                company_data[self.c.COLS.TIME_FRAME] = time_frame
                company_data[self.c.COLS.TEMPERATURE_SCORE] = self.get_ghc_temperature_score(data, company, time_frame)
                combined_data.append(company_data)

        data_score = pd.concat([data, pd.DataFrame(combined_data)])
        data_score.reset_index(inplace=True, drop=True)

        for time_frame in data_score[self.c.COLS.TIME_FRAME].unique():
            for company in data_score[self.c.COLS.COMPANY_NAME].unique():
                company_data = data_score[(data_score[self.c.COLS.COMPANY_NAME] == company)
                                          & (data_score[self.c.COLS.TIME_FRAME] == time_frame)]
                scope_3_emissions = company_data[self.c.COLS.S3_EMISSIONS].iloc[0]
                scope_12_emissions = company_data[self.c.COLS.S1S2_EMISSIONS].iloc[0]
                scope_123_emissions = scope_12_emissions + scope_3_emissions

                if not pd.isnull(scope_3_emissions) & pd.isnull(scope_123_emissions):
                    s1s2_temp_score = \
                    company_data[company_data[self.c.COLS.SCOPE_CATEGORY] == 's1s2'][self.c.COLS.TEMPERATURE_SCORE].values[0]
                    s3_temp_score = company_data[company_data[self.c.COLS.SCOPE_CATEGORY] == 's3'][self.c.COLS.TEMPERATURE_SCORE].values[0]
                    index = \
                    data_score[(data_score[self.c.COLS.COMPANY_NAME] == company) & (data_score[self.c.COLS.TIME_FRAME] == time_frame) &
                               (data_score[self.c.COLS.SCOPE_CATEGORY] == 's1s2s3')].index[0]

                    if (scope_3_emissions / scope_123_emissions) < 0.4:
                        data_score.at[index, self.c.COLS.TEMPERATURE_SCORE] = s1s2_temp_score

                    else:
                        data_score.at[index, self.c.COLS.TEMPERATURE_SCORE] = ((s1s2_temp_score * scope_12_emissions) +
                                                                     (s3_temp_score * scope_3_emissions)) / (
                                                                        scope_123_emissions)

<<<<<<< HEAD
        if (self.scenario['number'] == 2) or (self.scenario['number'] == 3):
            data_score = self.cap_scores(data_score)
        return data_score

=======
>>>>>>> a62ec1db
    def aggregate_scores(self, data: pd.DataFrame, portfolio_aggregation_method: Type[PortfolioAggregationMethod],
                         grouping: Optional[list] = None):
        """
        Aggregate scores to create a portfolio score per time_frame (short, mid, long).

        :param data: The results of the calculate method
        :param portfolio_aggregation_method: PortfolioAggregationMethod: The aggregation method to use
        :param grouping: The grouping to use
        :return: A weighted temperature score for the portfolio
        """
        portfolio_scores:Dict = {
            time_frame: {scope: {} for scope in data[self.c.COLS.SCOPE_CATEGORY].unique()}
            for time_frame in data[self.c.COLS.TIME_FRAME].unique()}

        for time_frame, scope in itertools.product(data[self.c.COLS.TIME_FRAME].unique(),
                                                   data[self.c.COLS.SCOPE_CATEGORY].unique()):
            filtered_data = data[(data[self.c.COLS.TIME_FRAME] == time_frame) & (
                    data[self.c.COLS.SCOPE_CATEGORY] == scope)].copy()

            if not filtered_data.empty:
                # portfolio_scores[time_frame] = {}
                weighted_scores = self._calculate_aggregate_score(filtered_data, self.c.COLS.TEMPERATURE_SCORE,
                                                                  self.c.COLS.WEIGHTED_TEMPERATURE_SCORE,
                                                                  portfolio_aggregation_method)
                portfolio_scores[time_frame][scope]["all"] = {}
                portfolio_scores[time_frame][scope]["all"]["score"] = round(weighted_scores.sum(),4)
                filtered_data[self.c.COLS.CONTRIBUTION_RELATIVE] = weighted_scores / (weighted_scores.sum() / 100)
                filtered_data[self.c.COLS.CONTRIBUTION] = weighted_scores
                portfolio_scores[time_frame][scope]["all"]["contributions"] = filtered_data \
                    .sort_values(self.c.COLS.CONTRIBUTION_RELATIVE, ascending=False)[
                    self.c.CONTRIBUTION_COLUMNS].to_dict(orient="records")

                # If there are grouping column(s) we'll group in pandas and pass the results to the aggregation
                if grouping is not None and len(grouping) > 0:
                    grouped_data = filtered_data.groupby(grouping)
                    for group_name, group in grouped_data:
                        group_data = group.copy()
                        weighted_scores = self._calculate_aggregate_score(group_data, self.c.COLS.TEMPERATURE_SCORE,
                                                                          self.c.COLS.WEIGHTED_TEMPERATURE_SCORE,
                                                                          portfolio_aggregation_method)
                        group_name_joined = group_name if type(group_name) == str else "-".join(group_name)
                        group_data[self.c.COLS.CONTRIBUTION_RELATIVE] = weighted_scores / (weighted_scores.sum() / 100)
                        group_data[self.c.COLS.CONTRIBUTION] = weighted_scores
                        portfolio_scores[time_frame][scope][group_name_joined] = {}
                        portfolio_scores[time_frame][scope][group_name_joined]["score"] = weighted_scores.sum()
                        portfolio_scores[time_frame][scope][group_name_joined]["contributions"] = \
                            group_data.sort_values(self.c.COLS.CONTRIBUTION_RELATIVE, ascending=False)[
                                self.c.CONTRIBUTION_COLUMNS].to_dict(orient="records")
            else:
                portfolio_scores[time_frame][scope] = None

        return portfolio_scores

    def temperature_score_influence_percentage(self, data, aggregation_method):
        """
        Determines the percentage of the temperature score is covered by target and default score

        Required columns:
        * target_reference_number: Int *x* of Abs *x*
        * scope: The scope of the target. This should be a valid scope in the SR15 mapping
        * scope_category: The scope category, options: "s1s2", "s3", "s1s2s3"
        * base_year: The base year of the target
        * start_year: The start year of the target
        * target_year: The year when the target should be achieved
        * time_frame: The time frame of the target (short, mid, long) -> This field is calculated by the target
            valuation protocol.
        * reduction_from_base_year: Targeted reduction in emissions from the base year
        * emissions_in_scope: Company emissions in the target's scope at start of the base year
        * achieved_reduction: The emission reduction that has already been achieved
        * industry: The industry the company is working in. This should be a valid industry in the SR15 mapping. If not
            it will be converted to "Others" (or whichever value is set in the config as the default
        * s1s2_emissions: Total company emissions in the S1 + S2 scope
        * s3_emissions: Total company emissions in the S3 scope
        * portfolio_weight: The weight of the company in the portfolio. Only required to use the WATS portfolio
            aggregation.
        * market_cap: Market capitalization of the company. Only required to use the MOTS portfolio aggregation.
        * investment_value: The investment value of the investment in this company. Only required to use the MOTS, EOTS,
            ECOTS, AOTS and ROTS portfolio aggregation.
        * company_enterprise_value: The enterprise value of the company. Only required to use the EOTS portfolio
            aggregation.
        * company_ev_plus_cash: The enterprise value of the company plus cash. Only required to use the ECOTS portfolio
            aggregation.
        * company_total_assets: The total assets of the company. Only required to use the AOTS portfolio aggregation.

        :param data: output from the target_valuation_protocol

        :return: A dataframe containing the percentage contributed by the default and target score for all three timeframes
        """
        data[self.c.COLS.SR15] = data.apply(lambda row: self.get_target_mapping(row), axis=1)
        data[self.c.COLS.ANNUAL_REDUCTION_RATE] = data.apply(lambda row: self.get_annual_reduction_rate(row), axis=1)
        data[self.c.COLS.REGRESSION_PARAM], data[self.c.COLS.REGRESSION_INTERCEPT] = zip(
            *data.apply(lambda row: self.get_regression(row), axis=1))

        data[self.c.TEMPERATURE_RESULTS] = data.apply(lambda row: self.get_default_score(row), axis=1)

        if aggregation_method == "MOTS" or \
                aggregation_method == "EOTS" or \
                aggregation_method == "ECOTS" or \
                aggregation_method == "AOTS" or \
                aggregation_method == "ROTS":
            # These four methods only differ in the way the company is valued.
            value_column = self.c.COLS.MARKET_CAP
            if aggregation_method == "EOTS":
                value_column = self.c.COLS.COMPANY_ENTERPRISE_VALUE
            elif aggregation_method == "ECOTS":
                value_column = self.c.COLS.COMPANY_EV_PLUS_CASH
            elif aggregation_method == "AOTS":
                value_column = self.c.COLS.COMPANY_TOTAL_ASSETS
            elif aggregation_method == "ROTS":
                value_column = self.c.COLS.COMPANY_REVENUE

            # Calculate the total owned emissions of all companies
            try:
                data[self.c.COLS.OWNED_EMISSIONS] = data.apply(
                    lambda row: ((row[self.c.COLS.INVESTMENT_VALUE] / row[value_column]) * (
                            row[self.c.COLS.S1S2_EMISSIONS] + row[self.c.COLS.S3_EMISSIONS])),
                    axis=1
                )
            except ZeroDivisionError:
                raise ValueError("To calculate the aggregation, the {} column may not be zero".format(value_column))
            owned_emissions = data[self.c.COLS.OWNED_EMISSIONS].sum()

        company_temp_contribution = {
            self.c.TIME_FRAME_SHORT: {
                company: 0 for company in data[self.c.COLS.COMPANY_NAME].unique()
            },
            self.c.TIME_FRAME_MID: {
                company: 0 for company in data[self.c.COLS.COMPANY_NAME].unique()
            },
            self.c.TIME_FRAME_LONG: {
                company: 0 for company in data[self.c.COLS.COMPANY_NAME].unique()
            }
        }

        time_frame_dictionary = {}
        for time_frame in data['time_frame'].unique():
            for company in data[self.c.COLS.COMPANY_NAME].unique():
                company_data = data[(data[self.c.COLS.COMPANY_NAME] == company) & (data['time_frame'] == time_frame)]
                if company_data[company_data[self.c.COLS.SCOPE_CATEGORY] == self.c.VALUE_SCOPE_CATEGORY_S1S2][self.c.TEMPERATURE_RESULTS].unique()[0] == 'default':
                    ds_s1s2 = 1
                else:
                    ds_s1s2 = 0
                if company_data[company_data[self.c.COLS.SCOPE_CATEGORY] == self.c.VALUE_SCOPE_CATEGORY_S3][self.c.TEMPERATURE_RESULTS].unique()[0] == 'default':
                    ds_s3 = 1
                else:
                    ds_s3 = 0
                s1s2_emissions = company_data.iloc[1][self.c.COLS.S1S2_EMISSIONS]
                s3_emissions = company_data.iloc[1][self.c.COLS.S3_EMISSIONS]

                if aggregation_method == 'WATS':
                    portfolio_weight_storage = []
                    for company in data[self.c.COLS.COMPANY_NAME].unique():
                        portfolio_weight_storage.append(
                            data[data[self.c.COLS.COMPANY_NAME] == company].iloc[1][self.c.PORTFOLIO_WEIGHT])
                    portfolio_weight_total = sum(portfolio_weight_storage)
                    data[self.c.PORTFOLIO_WEIGHT] = data[self.c.PORTFOLIO_WEIGHT] / portfolio_weight_total

                    portfolio_weight = company_data.iloc[1][self.c.PORTFOLIO_WEIGHT]

                    value = portfolio_weight * (ds_s1s2 * (s1s2_emissions / (s1s2_emissions + s3_emissions)) +
                                                ds_s3 * (s3_emissions / (s1s2_emissions + s3_emissions)))

                elif aggregation_method == 'TETS':
                    company_emissions = company_data[self.c.COLS.S1S2_EMISSIONS].iloc[0] + \
                                        company_data[self.c.COLS.S3_EMISSIONS].iloc[0] # per company
                    portfolio_emissions = data[self.c.COLS.S1S2_EMISSIONS].sum() + data[
                        self.c.COLS.S3_EMISSIONS].sum()

                    value = company_emissions/portfolio_emissions * (ds_s1s2 * (s1s2_emissions / (s1s2_emissions + s3_emissions)) +
                                                ds_s3 * (s3_emissions / (s1s2_emissions + s3_emissions)))
                elif aggregation_method == 'MOTS':
                    company_emissions = company_data[self.c.COLS.S1S2_EMISSIONS].iloc[0] + \
                                        company_data[self.c.COLS.S3_EMISSIONS].iloc[0]  # per company
                    investment_value = company_data[self.c.COLS.INVESTMENT_VALUE].iloc[0]
                    market_cap = company_data[self.c.COLS.MARKET_CAP].iloc[0]

                    value = (((investment_value/market_cap)*company_emissions)/owned_emissions) * (
                                ds_s1s2 * (s1s2_emissions / (s1s2_emissions + s3_emissions)) +
                                ds_s3 * (s3_emissions / (s1s2_emissions + s3_emissions)))

                elif aggregation_method == 'EOTS':
                    company_emissions = company_data[self.c.COLS.S1S2_EMISSIONS].iloc[0] + \
                                        company_data[self.c.COLS.S3_EMISSIONS].iloc[0]
                    investment_value = company_data[self.c.COLS.INVESTMENT_VALUE].iloc[0]
                    enterprise_value = company_data[self.c.COLS.COMPANY_ENTERPRISE_VALUE].iloc[0]

                    value = (((investment_value/enterprise_value)*company_emissions)/owned_emissions) * (
                            ds_s1s2 * (s1s2_emissions / (s1s2_emissions + s3_emissions)) +
                            ds_s3 * (s3_emissions / (s1s2_emissions + s3_emissions)))

                elif aggregation_method == 'ECOTS':
                    investment_value = company_data[self.c.COLS.INVESTMENT_VALUE].iloc[0]
                    company_emissions = company_data[self.c.COLS.S1S2_EMISSIONS].iloc[0] + \
                                        company_data[self.c.COLS.S3_EMISSIONS].iloc[0]
                    company_ev_cash = company_data[self.c.COLS.COMPANY_EV_PLUS_CASH].iloc[0]

                    value = ((((investment_value/company_ev_cash)*company_emissions))/owned_emissions) * (
                            ds_s1s2 * (s1s2_emissions / (s1s2_emissions + s3_emissions)) +
                            ds_s3 * (s3_emissions / (s1s2_emissions + s3_emissions)))

                elif aggregation_method == 'AOTS':
                    investment_value = company_data[self.c.COLS.INVESTMENT_VALUE].iloc[0]
                    company_emissions = company_data[self.c.COLS.S1S2_EMISSIONS].iloc[0] + \
                                        company_data[self.c.COLS.S3_EMISSIONS].iloc[0]
                    company_total_assets = company_data[self.c.COLS.COMPANY_TOTAL_ASSETS].iloc[0]

                    value = (((investment_value/company_total_assets)*company_emissions)/owned_emissions) * (
                            ds_s1s2 * (s1s2_emissions / (s1s2_emissions + s3_emissions)) +
                            ds_s3 * (s3_emissions / (s1s2_emissions + s3_emissions)))

                elif aggregation_method == 'ROTS':
                    investment_value = company_data[self.c.COLS.INVESTMENT_VALUE].iloc[0]
                    company_emissions = company_data[self.c.COLS.S1S2_EMISSIONS].iloc[0] + \
                                        company_data[self.c.COLS.S3_EMISSIONS].iloc[0]
                    company_revenue = company_data[self.c.COLS.COMPANY_REVENUE].iloc[0]

                    value = (((investment_value/company_revenue)*company_emissions)/owned_emissions) * (
                            ds_s1s2 * (s1s2_emissions / (s1s2_emissions + s3_emissions)) +
                            ds_s3 * (s3_emissions / (s1s2_emissions + s3_emissions)))

                company_temp_contribution[time_frame][company] = value
            time_frame_dictionary[time_frame] = round(sum(company_temp_contribution[time_frame].values()),3)
        dictionary = {
            'target':{
                self.c.TIME_FRAME_SHORT: round(1 - time_frame_dictionary[self.c.TIME_FRAME_SHORT], 3),
                self.c.TIME_FRAME_MID: round(1 - time_frame_dictionary[self.c.TIME_FRAME_MID], 3),
                self.c.TIME_FRAME_LONG: round(1 - time_frame_dictionary[self.c.TIME_FRAME_LONG], 3),
            },
            'default':{
                self.c.TIME_FRAME_SHORT:time_frame_dictionary[self.c.TIME_FRAME_SHORT],
                self.c.TIME_FRAME_MID: time_frame_dictionary[self.c.TIME_FRAME_MID],
                self.c.TIME_FRAME_LONG: time_frame_dictionary[self.c.TIME_FRAME_LONG]
            }
        }

        return dictionary

    def columns_percentage_distribution(self, data, columns):
        '''
        Percentage distribution of specific column or columns

        :param data: output from the target_valuation_protocol
        :param columns: specified column names the client would like to have a percentage distribution
        :return: percentage distribution of specified columns
        '''
        if len(columns) == 1:
            percentage_distribution = (data.groupby(columns[0]).size() / data[columns[0]].count()) * 100
            return percentage_distribution.to_dict()
        else:
            percentage_distribution = (data.groupby(columns).size() / data[columns[0]].count()) * 100
            return percentage_distribution.to_dict()

<<<<<<< HEAD
    def set_scenario(self, scenario: Dict):
        self.scenario = scenario
        # Scenario 1: Engage companies to set targets
        if self.scenario['number'] == 1:
            self.fallback_score = 2.0
        # Scenario 2: Engage companies to validate targets by SBTi
        if self.scenario['number'] == 2:
            self.score_cap = 1.75
        # Scenario 3: Engaging the highest contributors (top 10) to set (better) targets
        if self.scenario['number'] == 3:
            if self.scenario['engagement_type'] == 'set_targets':
                self.score_cap = 2.0
            elif self.scenario['engagement_type'] == 'set_SBTi_targets':
                self.score_cap = 1.75

    def cap_scores(self, scores: pd.DataFrame):
        if self.scenario['number'] == 2:
            score_based_on_target = ~pd.isnull(scores[self.c.COLS.TARGET_REFERENCE_NUMBER])
            scores[self.c.COLS.TEMPERATURE_SCORE][score_based_on_target] = self.score_cap
        elif self.scenario['number'] == 3:
            # Cap scores of 10 highest contributors per time frame-scope combination
            aggregations = self.aggregate_scores(scores, self.scenario['aggregation_method'], self.scenario['grouping'])
            for time_frame in self.c.VALUE_TIME_FRAMES:
                for scope in scores[self.c.COLS.SCOPE_CATEGORY].unique():
                    number_top_contributors = min(10, len(aggregations[time_frame][scope]['all']['contributions']))
                    for contributor in range(number_top_contributors):
                        company_name = aggregations[time_frame][scope]['all']['contributions'][contributor][self.c.COLS.COMPANY_NAME]
                        scores[self.c.COLS.TEMPERATURE_SCORE][(scores[self.c.COLS.COMPANY_NAME] == company_name) &
                                                              (scores[self.c.COLS.SCOPE_CATEGORY] == scope) &
                                                              (scores[self.c.COLS.TIME_FRAME] == time_frame)] = self.score_cap
        return scores
=======
    def dump_data(self, scores, anonymize):
        '''
        Saves scores and raw data required to compute scores for each company-target combination
        '''
        scores.sort_values(by=[self.c.COLS.COMPANY_NAME, self.c.COLS.SCOPE_CATEGORY], inplace=True)
        scores.rename(columns={self.c.COLS.COMPANY_ID+'_x': self.c.COLS.COMPANY_ID}, inplace=True)
        scores.drop(columns=[self.c.COLS.COMPANY_ID+'_y'])
        if anonymize:
            scores.drop(columns=[self.c.COLS.COMPANY_ISIN, self.c.COLS.COMPANY_ID], inplace=True)
            for index, company_name in enumerate(scores[self.c.COLS.COMPANY_NAME].unique()):
                scores[self.c.COLS.COMPANY_NAME][scores[self.c.COLS.COMPANY_NAME] == company_name] = 'Company' + str(index + 1)

        scores.to_csv(self.c.FILE_RAW_DATA_DUMP, index=False)
>>>>>>> a62ec1db

# Test
# portfolio_data = pd.read_csv('C:/Projects/SBTi/portfolio_data_2.csv',sep='\t')
# portfolio_data.drop(columns = 'Unnamed: 0',inplace=True)
# temperature_score = TemperatureScore(fallback_score=3.2)
# data_score = temperature_score.calculate(portfolio_data, [])
# temperature_score.columns_percentage_distribution(data,['industry','time_frame'])
# df = temperature_score.temperature_score_influence_percentage(portfolio_data,'WATS')<|MERGE_RESOLUTION|>--- conflicted
+++ resolved
@@ -271,13 +271,10 @@
                                                                      (s3_temp_score * scope_3_emissions)) / (
                                                                         scope_123_emissions)
 
-<<<<<<< HEAD
         if (self.scenario['number'] == 2) or (self.scenario['number'] == 3):
             data_score = self.cap_scores(data_score)
         return data_score
 
-=======
->>>>>>> a62ec1db
     def aggregate_scores(self, data: pd.DataFrame, portfolio_aggregation_method: Type[PortfolioAggregationMethod],
                          grouping: Optional[list] = None):
         """
@@ -530,7 +527,6 @@
             percentage_distribution = (data.groupby(columns).size() / data[columns[0]].count()) * 100
             return percentage_distribution.to_dict()
 
-<<<<<<< HEAD
     def set_scenario(self, scenario: Dict):
         self.scenario = scenario
         # Scenario 1: Engage companies to set targets
@@ -562,7 +558,7 @@
                                                               (scores[self.c.COLS.SCOPE_CATEGORY] == scope) &
                                                               (scores[self.c.COLS.TIME_FRAME] == time_frame)] = self.score_cap
         return scores
-=======
+    
     def dump_data(self, scores, anonymize):
         '''
         Saves scores and raw data required to compute scores for each company-target combination
@@ -576,7 +572,6 @@
                 scores[self.c.COLS.COMPANY_NAME][scores[self.c.COLS.COMPANY_NAME] == company_name] = 'Company' + str(index + 1)
 
         scores.to_csv(self.c.FILE_RAW_DATA_DUMP, index=False)
->>>>>>> a62ec1db
 
 # Test
 # portfolio_data = pd.read_csv('C:/Projects/SBTi/portfolio_data_2.csv',sep='\t')
