--- conflicted
+++ resolved
@@ -376,12 +376,7 @@
 
         :return: A dataframe containing the percentage contributed by the default and target score for all three timeframes
         """
-<<<<<<< HEAD
-        total_investment, portfolio_emissions = 0, 0
-=======
-        # TODO: Why doesn't this use an enum
         total_investment, portfolio_emissions = 0.0, 0.0
->>>>>>> aecc8e14
         if aggregation_method == PortfolioAggregationMethod.WATS:
             total_investment = self._calculate_company_unique_sum(data, self.c.COLS.INVESTMENT_VALUE)
         elif aggregation_method == PortfolioAggregationMethod.TETS:
@@ -413,7 +408,6 @@
 
         time_frame_dictionary = {
             time_frame: {
-<<<<<<< HEAD
                 scope: 0 for scope in self.c.VALUE_SCOPE_CATEGORIES
             } for time_frame in data[self.c.COLS.TIME_FRAME].unique()}
         grouped_data = data[relevant_columns].groupby([self.c.COLS.COMPANY_ID, self.c.COLS.TIME_FRAME,
@@ -424,24 +418,6 @@
             company_data = grouped_data.loc[(company, time_frame)]
             scope_weights = self._calculate_scope_weight(company_data)
             s1s2s3 = company_data.loc[self.c.VALUE_SCOPE_CATEGORY_S1S2S3]
-=======
-                scope: {company: 0 for company in data[self.c.COLS.COMPANY_NAME].unique()} for scope in
-                self.c.VALUE_SCOPE_CATEGORIES
-            } for time_frame in data[self.c.COLS.TIME_FRAME].unique()
-        }
-
-        time_frame_dictionary: dict = {time_frame: {} for time_frame in data[self.c.COLS.TIME_FRAME].unique()}
-        company_data = data[relevant_columns].groupby(
-            [self.c.COLS.COMPANY_ID, self.c.COLS.TIME_FRAME, self.c.COLS.SCOPE_CATEGORY]).mean()
-
-        for time_frame, scope, company in itertools.product(*[data[self.c.COLS.TIME_FRAME].unique(),
-                                                              self.c.VALUE_SCOPE_CATEGORIES,
-                                                              data[self.c.COLS.COMPANY_ID].unique()]):
-            scope_weight = self._calculate_scope_weight(company_data, company, time_frame, scope)
-
-            s1s2s3 = company_data.loc[(company, time_frame, self.c.VALUE_SCOPE_CATEGORY_S1S2S3)]
-
->>>>>>> aecc8e14
             company_emissions = s1s2s3[self.c.COLS.GHG_SCOPE12] + s1s2s3[self.c.COLS.GHG_SCOPE3]
             if aggregation_method == PortfolioAggregationMethod.WATS:
                 value = (s1s2s3[self.c.INVESTMENT_VALUE] / total_investment)
