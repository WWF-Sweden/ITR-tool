import itertools
import json
import os
import mimetypes

from typing import List, Dict

import pandas as pd
import numpy as np
from flask import Flask, request, send_from_directory
from flask_restful import Resource, Api
from flask_swagger_ui import get_swaggerui_blueprint
from flask_uploads import UploadSet, ALL, configure_uploads

import mimetypes
mimetypes.init()

import SBTi
from SBTi.data.csv import CSVProvider
from SBTi.data.excel import ExcelProvider
from SBTi.portfolio_aggregation import PortfolioAggregationMethod
from SBTi.portfolio_coverage_tvp import PortfolioCoverageTVP
from SBTi.temperature_score import TemperatureScore
from SBTi.target_valuation_protocol import TargetValuationProtocol

PATH = "uploads"
app = Flask(__name__)
files = UploadSet('files', ALL)
app.config['UPLOADS_DEFAULT_DEST'] = PATH
configure_uploads(app, files)
api = Api(app)

DATA_PROVIDER_MAP = {
    "excel": ExcelProvider,
    "csv": CSVProvider,
}


def get_config():
    with open('config.json') as f_config:
        return json.load(f_config)


class BaseEndpoint(Resource):
    """
    This class instantiates the data provider classes and loads in the config file. Further classes with inherit the
     methods from this class.

    :rtype:
    :return:
    """

    def __init__(self):
        self.config = get_config()

        self.data_providers = []
        for data_provider in self.config["data_providers"]:
            data_provider["class"] = DATA_PROVIDER_MAP[data_provider["type"]](**data_provider["parameters"])
            self.data_providers.append(data_provider)

        self.aggregation_map = {
            "WATS": PortfolioAggregationMethod.WATS,
            "TETS": PortfolioAggregationMethod.TETS,
            "MOTS": PortfolioAggregationMethod.MOTS,
            "EOTS": PortfolioAggregationMethod.EOTS,
            "ECOTS": PortfolioAggregationMethod.ECOTS,
            "AOTS": PortfolioAggregationMethod.AOTS
        }

    def _get_data_providers(self, json_data: Dict):
        '''
        Determines which data provider and in which order should be used.
        :param json_data:

        :rtype: List
        :return: a list of data providers in order.
        '''
        data_providers = []
        if "data_providers" in json_data:
            for data_provider_name in json_data["data_providers"]:
                for data_provider in self.data_providers:
                    if data_provider["name"] == data_provider_name:
                        data_providers.append(data_provider["class"])
                        break

        # TODO: When the user did give us data providers, but we can't match them this fails silently, maybe we should
        # fail louder
        if len(data_providers) == 0:
            data_providers = [data_provider["class"] for data_provider in self.data_providers]
        return data_providers



class temp_score(BaseEndpoint):
    '''
    Generates the temperature aggregation scoring for the companies provided.

    :rtype: Dictionary
    :return: aggregation scoring per companies.
    '''

    def __init__(self):
        super().__init__()

    def post(self):

        json_data = request.get_json(force=True)
        data_providers = self._get_data_providers(json_data)

        default_score = self.config["default_score"]
        if "default_score" in json_data:
            default_score = json_data["default_score"]
        temperature_score = TemperatureScore(fallback_score=default_score)

        company_data = SBTi.data.get_company_data(data_providers, json_data["companies"])
        targets = SBTi.data.get_targets(data_providers, json_data["companies"])
        # portfolio_data = pd.merge(left=company_data, right=targets, how = 'outer', on = ['company_name'])

        portfolio_data = pd.merge(left=company_data, right=targets, left_on='company_name', right_on='company_name')

        aggregation_method = self.aggregation_map[self.config["aggregation_method"]]
        if "aggregation_method" in json_data and json_data["aggregation_method"] in self.aggregation_map:
            aggregation_method = self.aggregation_map[json_data["aggregation_method"]]

        # Group aggregates by certain column names
        grouping = json_data.get("grouping_columns", None)

        scenario = json_data.get('scenario', None)
        if scenario is not None:
            scenario['aggregation_method'] = aggregation_method
            scenario['grouping'] = grouping
            temperature_score.set_scenario(scenario)

        # Target_Valuation_Protocol
        # target_valuation_protocol = TargetValuationProtocol(portfolio_data)
        target_valuation_protocol = TargetValuationProtocol(portfolio_data,company_data)

        portfolio_data = target_valuation_protocol.target_valuation_protocol()

        # Add the user-defined columns to the data set for grouping later on
        extra_columns = []
        for company in json_data["companies"]:
            for key, value in company.items():
                if key not in ["company_name", "company_id"]:
                    portfolio_data.loc[portfolio_data['company_name'] == company["company_name"], key] = value
                    extra_columns.append(key)

        scores = temperature_score.calculate(portfolio_data, extra_columns)

        # After calculation we'll re-add the extra columns from the input
        for company in json_data["companies"]:
            for key, value in company.items():
                if key not in ["company_name", "company_id"]:
                    portfolio_data.loc[portfolio_data['company_name'] == company["company_name"], key] = value

        # Filter scope (s1s2, s3 or s1s2s3)
        if "filter_scope_category" in json_data and len(json_data["filter_scope_category"]) > 0:
            scores = scores[scores["scope_category"].isin(json_data["filter_scope_category"])]

        # Filter timeframe (short, mid, long)
        if "filter_time_frame" in json_data and len(json_data["filter_time_frame"]) > 0:
            scores = scores[scores["time_frame"].isin(json_data["filter_time_frame"])]

        scores = scores.copy()

        aggregations = temperature_score.aggregate_scores(scores, aggregation_method, grouping)

        # Include columns
        include_columns = ["company_name", "scope_category", "time_frame", "temperature_score"]
        if "include_columns" in json_data and len(json_data["include_columns"]) > 0:
            include_columns += [column for column in json_data["include_columns"] if column in scores.columns]

        portfolio_coverage_tvp = PortfolioCoverageTVP()
        coverage = portfolio_coverage_tvp.get_portfolio_coverage(portfolio_data, aggregation_method)

        # Temperature score percentage breakdown by default score and target score
        temperature_percentage_coverage = temperature_score.temperature_score_influence_percentage(portfolio_data, json_data['aggregation_method'])

        if grouping:
            column_distribution = temperature_score.columns_percentage_distribution(portfolio_data, json_data['grouping_columns'])
        else:
            column_distribution = None

<<<<<<< HEAD
        aggregations = temperature_score.merge_percentage_coverage_to_aggregations(aggregations, temperature_percentage_coverage)
=======
        temperature_percentage_coverage = pd.DataFrame.from_dict(temperature_percentage_coverage).replace({np.nan: None}).to_dict()
>>>>>>> 8fba04c2

        return {
            "aggregated_scores": aggregations,
            "coverage": coverage,
            "companies": scores[include_columns].replace({np.nan: None}).to_dict(
                orient="records"),
<<<<<<< HEAD
            "feature_distribution": str(column_distribution)
=======
            "temp_score_percent_coverage": temperature_percentage_coverage,
            "feature_distribution": column_distribution
>>>>>>> 8fba04c2
        }

class DataProviders(BaseEndpoint):
    """
    This class provides the user with a list of the available data providers.

    :param BaseEndpoint: inherites from a different class

    :rtype: List
    :return: a list of data providers.
    """

    def __init__(self):
        super().__init__()

    def get(self):
        return [{"name": data_provider["name"], "type": data_provider["type"]}
                for data_provider in self.config["data_providers"]]


class portfolio_coverage(BaseEndpoint):
    """
    This class provides the user with the portfolio coverage of the specified companies.

    :param BaseEndpoint: inherites from a different class

    :rtype: Dictionary
    :return: Coverage scoring.
    """

    def __init__(self):
        super().__init__()
        self.portfolio_coverage_tvp = PortfolioCoverageTVP()

    def post(self):
        json_data = request.get_json(force=True)
        data_providers = self._get_data_providers(json_data)
        company_data = SBTi.data.get_company_data(data_providers, json_data["companies"])
        targets = SBTi.data.get_targets(data_providers, json_data["companies"])
        portfolio_data = pd.merge(left=company_data, right=targets, left_on='company_name', right_on='company_name')

        for company in json_data["companies"]:
            portfolio_data.loc[portfolio_data['company_name'] == company["company_name"], "portfolio_weight"] = company[
                "portfolio_weight"]
            portfolio_data.loc[portfolio_data['company_name'] == company["company_name"], "investment_value"] = company[
                "investment_value"]

        coverage = self.portfolio_coverage_tvp.get_portfolio_coverage(portfolio_data,
                                                                      self.aggregation_map[
                                                                          json_data["aggregation_method"]])
        return {
            "coverage": coverage,
        }


class data(BaseEndpoint):
    """
    Acquires company and target data per specified company.

    :param BaseEndpoint: inherites from a different class

    :rtype: Dictionary
    :return: Company and target data.
    """

    def __init__(self):
        super().__init__()
        self.portfolio_coverage_tvp = PortfolioCoverageTVP()

    def post(self):
        json_data = request.get_json(force=True)
        data_providers = self._get_data_providers(json_data)
        company_data = SBTi.data.get_company_data(data_providers, json_data["companies"])
        targets = SBTi.data.get_targets(data_providers, json_data["companies"])
        data = pd.merge(left=company_data, right=targets, left_on='company_name', right_on='company_name')

        return {
            "data": data.to_dict(orient="records"),
        }


class report(Resource):
    '''
    To be determined...
    '''

    def get(self):
        return {'GET Request': 'Hello World'}

    def post(self):
        return {'POST Request': 'Hello World'}


class documentation_endpoint(Resource):
    '''
    Supports flask_swagger documentation endpoint
    '''
    def get(self, path):
        return send_from_directory('static', path)


class Frontend(Resource):
    def get(self, path="index.html"):
        mimetypes.add_type('application/javascript', '.js')
        mimetypes.add_type('text/css', '.css')
        config = get_config()
        return send_from_directory(config["frontend_path"], path)


class ParsePortfolio(Resource):
    """
    This class allows the client to user to parse his Excel portfolio and transform it into a JSON object.
    Note: This endpoint is only meant to be used by the UI!
    """

    def post(self):
        skiprows = request.form.get("skiprows")
        if skiprows is None:
            skiprows = 0

        df = pd.read_excel(request.files.get('file'), skiprows=int(skiprows))

        return {'portfolio': df.replace({np.nan: None}).to_dict(orient="records")}


class import_portfolio(Resource):
    """
    This class allows the client to import and replace portfolios. Multiple HTTP Protocols are available for
    this resource.

    :param BaseEndpoint: inherites from a different class

    :rtype: Dictionary
    :return: HTTP Request Information.
    """

    def get(self):
        return {'GET Request': 'Hello World'}

    def post(self):
        doc_type = request.args.get('document_type')
        if doc_type=='excel':
            file = request.files['file']
            if test_file(file,'excel'):
                files.save(request.files['file'])
                return {'POST Request': {'Response': {'Status Code': 200, 'Message': 'File Saved', 'File': file.filename}}}
            else:
                return {'POST Request': {'Response': {'Status Code': 400, 'Message': 'Error. File did not save.'}}}

        elif doc_type=='json':
            json_data = request.get_json(force=True)
            df = pd.DataFrame(data=json_data['companies'], index=[0])
            # Todo: Name of document needs to be adjusted.
            df.to_excel('json_example.xlsx')

            # Todo: Modify the return response.
            return {'POST Request': {'Response': {'Status Code': 200, 'Message': 'File Saved', 'File':''}}}

    def put(self):
        doc_type = request.args.get('document_type')
        remove_doc = request.args.get('document_replace')
        for root, dirs, file in os.walk(PATH):
            for f in file:
                if remove_doc == f.split('.')[0]:
                    if doc_type=='excel':
                        os.remove(os.path.join(root, f))
                        files.save(request.files['file'])
                    elif doc_type=='json':
                        os.remove(os.path.join(root, f))
                        json_data = request.get_json(force=True)
                        df = pd.DataFrame(data=json_data['companies'], index=[0])

                        # Todo: Name of document needs to be adjusted.
                        df.to_excel('json_example.xlsx')
                    return {'PUT Request': {
                        'Response': {'Status Code': 200, 'Message': 'File Replaced', 'Replaced File': remove_doc}}}
        return {'PUT Request': {'Response': {'Status Code': 400, 'Error Message': 'File Not Found', 'File': remove_doc}}}



class data_provider(BaseEndpoint):
    """
    This class allows the client to receive information from the data provider.

    :param BaseEndpoint: inherits from a different class

    :rtype: Dictionary
    :return: HTTP Request.

    """

    def __init__(self):
        super().__init__()

    def get(self):
        return {'GET Request': 'Hello World'}

    def post(self):
        json_data = request.get_json(force=True)
        data_providers = self._get_data_providers(json_data)
        company_data = SBTi.data.get_company_data(data_providers, json_data["companies"])
        targets = SBTi.data.get_targets(data_providers, json_data["companies"])
        portfolio_data = pd.merge(left=company_data, right=targets, left_on='company_name', right_on='company_name')

        return {
            "POST Request": {
                'Status': 200,
                'Data': portfolio_data.to_json(orient='records')
            }
        }


def test_file(file,target_type):
    """
    This supporting function determines if the file size is not above a predetermine threshold, and if the target type
    matchs the file that is being imported.

    :param file: file that is being imported through HTTP Protocol
    :param target_type: <excel|json>

    :rtype: Boolean
    :return: <True|False>
    """
    file.seek(0, 2)
    file_name = file.filename
    file_type = file_name.split('.')[-1]
    file_dictionary = {'excel':'xlsx'}
    if (int(file.tell())<10000000) & (file_type==file_dictionary[target_type]):
        return True
    else:
        return False


SWAGGER_URL = '/docs'
API_URL = '/static/swagger.json'
swaggerui_blueprint = get_swaggerui_blueprint(
    SWAGGER_URL,
    API_URL,
    config={
        'app_name': 'SBTi-API'
    }
)

app.register_blueprint(swaggerui_blueprint, url_prefix=SWAGGER_URL)

api.add_resource(temp_score, '/temperature_score/')
api.add_resource(portfolio_coverage, '/portfolio_coverage/')
api.add_resource(DataProviders, '/data_providers/')
api.add_resource(data, '/data/')
api.add_resource(report, '/report/')
api.add_resource(documentation_endpoint, '/static/<path:path>')
api.add_resource(import_portfolio, '/import_portfolio/')
api.add_resource(ParsePortfolio, '/parse_portfolio/')
api.add_resource(data_provider, '/data_provider')
api.add_resource(Frontend, '/<path:path>', '/')

if __name__ == '__main__':
    app.run(debug=True)  # important to mention debug=True<|MERGE_RESOLUTION|>--- conflicted
+++ resolved
@@ -181,23 +181,15 @@
         else:
             column_distribution = None
 
-<<<<<<< HEAD
+        temperature_percentage_coverage = pd.DataFrame.from_dict(temperature_percentage_coverage).replace({np.nan: None}).to_dict()
         aggregations = temperature_score.merge_percentage_coverage_to_aggregations(aggregations, temperature_percentage_coverage)
-=======
-        temperature_percentage_coverage = pd.DataFrame.from_dict(temperature_percentage_coverage).replace({np.nan: None}).to_dict()
->>>>>>> 8fba04c2
 
         return {
             "aggregated_scores": aggregations,
             "coverage": coverage,
             "companies": scores[include_columns].replace({np.nan: None}).to_dict(
                 orient="records"),
-<<<<<<< HEAD
-            "feature_distribution": str(column_distribution)
-=======
-            "temp_score_percent_coverage": temperature_percentage_coverage,
             "feature_distribution": column_distribution
->>>>>>> 8fba04c2
         }
 
 class DataProviders(BaseEndpoint):
