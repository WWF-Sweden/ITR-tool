import pandas as pd
from typing import List
from SBTi.configs import ColumnsConfig


class TargetValuationProtocol:

    def __init__(self, input, config: ColumnsConfig = ColumnsConfig):
        self.data = input
        self.c = config

    def target_valuation_protocol(self):
        '''
        Runs the target valuation protcol by calling on the four required steps

        :rtype: list, dataframe
        :return: a list of six columns containing dataframes in each one
        '''
<<<<<<< HEAD

        self.test_target_type()
        self.test_boundary_coverage()
        self.test_target_process()
        return self.group_valid_target()

=======

        self.test_target_type()
        self.test_boundary_coverage()
        self.test_target_process()
        return self.group_valid_target()

>>>>>>> 0c964151


    def input_data(self, input) -> pd.DataFrame:
        """
        Reads in an excel file as input data

        :param input: path to the documentation
        :type str:

        :rtype: dataframe, dataframe
        :return: a dataframe containing the excel file as input data

        """
        return pd.DataFrame.from_dict(input, orient='index')


    def test_target_type(self):
        """
        Test on target type and only allow only GHG emission reduction targets (absolute or intensity based).

        :param:
        :type:

        :rtype:
        :return:
        """
        index = []
        for record in self.data.iterrows():
            if not pd.isna(record[1][self.c.TARGET_REFERENCE_NUMBER]):
                if 'int' in record[1][self.c.TARGET_REFERENCE_NUMBER].lower():
                    index.append(record[0])
                elif 'abs' in record[1][self.c.TARGET_REFERENCE_NUMBER].lower():
                    index.append(record[0])
        self.data = self.data.loc[index]


    def test_boundary_coverage(self):
        '''
<<<<<<< HEAD
        Test on boundary coverage:

        Option 1: minimal coverage threshold
        For S1+S2 targets: coverage% must be above 95%, for S3 targets coverage must be above 67%

        Option 2: weighted coverage
        Thresholds are still 95% and 67%, target is always valid. Below threshold ambition is scaled.*
        New target ambition = input target ambition * coverage
        *either here or in tem score module

        Option 3: default coverage
        Target is always valid, % uncovered is given default score in temperature score module.


        :param :
        :type :

        :rtype:
        :return:
=======
        Test on boundary coverage: For S1+S2 targets: coverage
        must be above 95%, for S3 targets coverage must be above 67%
>>>>>>> 0c964151
        '''

        # Option 1
        index = []
        #data.reset_index(inplace=True, drop=True)
        for record in self.data.iterrows():
            if not pd.isna(record[1][self.c.SCOPE]):
                if 'S1 + S2' in record[1][self.c.SCOPE]:
                    if record[1][self.c.PERCENTAGE_EMISSION_IN_SCOPE]>95:
                        index.append(record[0])
                elif 'S3' in record[1][self.c.SCOPE]:
                    if record[1][self.c.PERCENTAGE_EMISSION_IN_SCOPE]>67:
                        index.append(record[0])
        self.data = self.data.loc[index]


    def test_target_process(self):
        '''
        Test on target process
        If target process is 100%, the target is invalid (only forward looking targets allowed)

<<<<<<< HEAD
        Target progress: the percentage of the target already achieved


        :param:
        :type:

        :rtype:
        :return:
=======
>>>>>>> 0c964151
        '''

        index = []
        for record in self.data.iterrows():
            if not pd.isna(record[1][self.c.PERCENTAGE_ACHIEVED_EMISSIONS]):
                if record[1][self.c.PERCENTAGE_ACHIEVED_EMISSIONS]!=100:
                    index.append(record[0])
        self.data = self.data.loc[index]


    def time_frame(self):
        '''
<<<<<<< HEAD
        Time frame is forward looking: target year - current year. Less than 5y = short, between 5 and 15 is mid, 15 to 30 is long

        :param:
        :type:

        :rtype:
        :return:
=======
        Time frame is forward looking: target year - current year. Less than 5y = short,
        5 and 15 is mid, 15 to 30 is long
>>>>>>> 0c964151
        '''

        current_year = 2020; time_frame_list = [];
        for record in self.data.iterrows():
            if not pd.isna(record[1][self.c.TARGET_YEAR]):
                time_frame = record[1][self.c.TARGET_YEAR] - current_year
                if (time_frame<15) & (time_frame>5):
                    time_frame_list.append('mid')
                elif (time_frame<30) & (time_frame>15):
                    time_frame_list.append('long')
                elif time_frame<5:
                    time_frame_list.append('short')
                else:
                    time_frame_list.append(None)
            else:
                time_frame_list.append(None)
        self.data['Time frame'] = time_frame_list



    def group_valid_target(self) -> List[pd.DataFrame]:
        '''
        Group valid targets by category & filter multiple targets#
        Input: a list of valid targets for each company:
        For each company:

        Group all valid targets based on scope (S1+S2 / S3) and time frame (short / mid / long-term) into 6 categories.

        For each category: if more than 1 target is available, filter based on the following criteria
        -- Highest boundary coverage
        -- Latest base year
        -- Target type: Absolute over intensity
        -- If all else is equal: average the ambition of targets

<<<<<<< HEAD
        :param:
        :type:

=======
>>>>>>> 0c964151
        :rtype: list, dataframe
        :return: a list of six categories, each one containing a dataframe.
        '''

        # Creates time frame
        self.time_frame()

        index_s1s2 = []; index_s3 = [];
        for record in self.data.iterrows():
            if not pd.isna(record[1][self.c.SCOPE]):
                if 'S1 + S2' in record[1][self.c.SCOPE]:
                    index_s1s2.append(record[0])
                elif 'S3' in record[1][self.c.SCOPE]:
                    index_s3.append(record[0])
        data_s1s2 = self.data.loc[index_s1s2]
        data_s3 = self.data.loc[index_s3]

        # # Creates 6 categories and filters each category if more then 1 target per company.
        data_s1s2_short = self.multiple_target_filter(data_s1s2[data_s1s2['Time frame']=='short'])
        data_s1s2_mid = self.multiple_target_filter(data_s1s2[data_s1s2['Time frame'] == 'mid'])
        data_s1s2_long = self.multiple_target_filter(data_s1s2[data_s1s2['Time frame'] == 'long'])
        data_s3_short = self.multiple_target_filter(data_s3[data_s3['Time frame']=='short'])
        data_s3_mid = self.multiple_target_filter(data_s3[data_s3['Time frame'] == 'mid'])
        data_s3_long = self.multiple_target_filter(data_s3[data_s3['Time frame'] == 'long'])

        data_s1s2_short_final = self.add_company_placeholder(data_s1s2_short)
        data_s1s2_mid_final = self.add_company_placeholder(data_s1s2_mid)
        data_s1s2_long_final = self.add_company_placeholder(data_s1s2_long)
        data_s3_short_final = self.add_company_placeholder(data_s3_short)
        data_s3_mid_final = self.add_company_placeholder(data_s3_mid)
        data_s3_long_final = self.add_company_placeholder(data_s3_long)

        return [data_s1s2_short_final,data_s1s2_mid_final,data_s1s2_long_final,
               data_s3_short_final,data_s3_mid_final,data_s3_long_final]




    def add_company_placeholder(self, data_category: pd.DataFrame) -> pd.DataFrame:
        '''
        Adds the additional companies, that did not meet the criteria to the list of
        categories but with the features as "NaN" values

        :param data_category: companies that made the criteria
        :type dataframe:

<<<<<<< HEAD
        :rtype: list, dataframe
=======
        :rtype: list, list
>>>>>>> 0c964151
        :return: a list of six categories, each one containing a dataframe.

        '''

        if data_category is not None:
            empty_company_name = self.data.drop(data_category.index)[self.c.COMPANY_NAME].values
            dictionary = {k:{
                self.c.COMPANY_NAME:empty_company_name[k]
            } for k in range(0,len(empty_company_name))}

            for key in dictionary.keys():
                for column in self.data.columns.drop(self.c.COMPANY_NAME):
                    dictionary[key][column] = None
            data_company_placeholder = pd.DataFrame.from_dict(dictionary,orient='index')
            frames = [data_category, data_company_placeholder]
            return pd.concat(frames)
        else:
            return data_category



    def multiple_target_filter(self, data: pd.DataFrame) -> pd.DataFrame:
        '''
        For each category: if more than 1 target is available, filter based on the following criteria
        -- Highest boundary coverage
        -- Latest base year
        -- Target type: Absolute over intensity
        -- If all else is equal: average the ambition of targets

        :param data: 1/6 predefined category
        :type data: dataframe

        :rtype: dataframe, dataframe
        :return: companies filtered based on criterias mentioned above
        '''

        if not len(data)==0:

            # Checks last criteria "If all else is equal: average the ambition of targets"
            if not max(data.groupby([self.c.COMPANY_NAME, self.c.PERCENTAGE_EMISSION_IN_SCOPE, self.c.BASE_YEAR, self.c.TARGET_REFERENCE_NUMBER]).size().values) == 1:
                groupby_value = data.groupby([self.c.COMPANY_NAME, self.c.PERCENTAGE_EMISSION_IN_SCOPE,self.c.BASE_YEAR,self.c.TARGET_REFERENCE_NUMBER]).size().values
                index_all_category_equal = [i for i, x in enumerate(groupby_value) if x != 1]
                company_all_category_equal = data.iloc[index_all_category_equal][self.c.COMPANY_NAME].values
                for company in company_all_category_equal:
                    data_company_all_category = data[data[self.c.COMPANY_NAME] == company]
                    average_ambition_of_target = round(data_company_all_category[self.c.PERCENTAGE_REDUCTION_FROM_BASE_YEAR].mean(), 2)
                    index_to_change = data[data[self.c.COMPANY_NAME] == company].index
                    for index in index_to_change:
                        data.at[index - 1, self.c.PERCENTAGE_REDUCTION_FROM_BASE_YEAR] = average_ambition_of_target

            # Multiple Targets. Need to filter by: Highest boundary coverage, Latest base year, Target type: Absolute over intensity
            elif not max(data.groupby([self.c.COMPANY_NAME]).size().values) == 1:
                multiple_targets = data[self.c.COMPANY_NAME].value_counts()
                company_list = multiple_targets.index[:list(multiple_targets.values).index(1)]
                for company in company_list:
                    df = data[data[self.c.COMPANY_NAME]==company]
                    df_boundary_coverage = df[df[self.c.PERCENTAGE_EMISSION_IN_SCOPE] == max(df[self.c.PERCENTAGE_EMISSION_IN_SCOPE])]

                    # Highest Boundary Coverage
                    if len(df_boundary_coverage)==1:
                        data.drop(list(df.index),inplace=True) # Drop Multiple Targets
                        data = data.append(df_boundary_coverage) # Adds target with highest boundary coverage
                    else:
                        df_base_year = df[df[self.c.BASE_YEAR] == max(df[self.c.BASE_YEAR])]

                        # Latest Base Year
                        if len(df_base_year) == 1:
                            data.drop(list(df.index), inplace=True)  # Drop Multiple Targets
                            data = data.append(df_base_year)  # Adds target with highest boundary coverage
                        else:

                        # Target type: Absolute over intensity
                            index_to_keep = []
                            for record in df.iterrows():
                                if "abs" in record[1][self.c.TARGET_REFERENCE_NUMBER].lower():
                                    index_to_keep.append(record[0])

                            # Add record to data
                            if len(index_to_keep)==1:
                                data.drop(list(df.index), inplace=True)  # Drop Multiple Targets
                                data = data.append(df.loc[index_to_keep])  # Adds target with Absolute

                            else:
                                '''
                                    Rare Exception to enter here:
                                    Example: Company A(Abs), Company A(Abs), Company A(Int)
                                    All Criteria Same: False
                                    Boundary Condition: True
                                    Base Year: True
                                    Target Reference: False ( Abs, Abs, Int)
                                    Can only happen if targets have multiple "Abs" with a "Int"
                                '''

                                # One record is chosen and "average the ambition of targets" is applied and remaining duplicate targets are dropped
                                targets_rare_exception = df[df.index.isin(index_to_keep)]
                                average_ambition_of_target = round(targets_rare_exception[self.c.PERCENTAGE_REDUCTION_FROM_BASE_YEAR].mean(),2)
                                data.drop(list(df.index[1:]), inplace=True)  # Drop Multiple Targets
                                data.at[targets_rare_exception.index[0],self.c.PERCENTAGE_REDUCTION_FROM_BASE_YEAR] = average_ambition_of_target

            data = data.sort_values(by=[self.c.COMPANY_NAME, self.c.PERCENTAGE_EMISSION_IN_SCOPE, self.c.BASE_YEAR, self.c.TARGET_REFERENCE_NUMBER],
                            ascending=False)

            return data


<<<<<<< HEAD

=======
>>>>>>> 0c964151
# Testing
# portfolio_data = pd.read_excel("C:/Projects/SBTi/output.xlsx", sheet_name="Sheet1") # Results from data_provider_input
# x = TargetValuationProtocol(portfolio_data)
# df = x.target_valuation_protocol()<|MERGE_RESOLUTION|>--- conflicted
+++ resolved
@@ -16,21 +16,12 @@
         :rtype: list, dataframe
         :return: a list of six columns containing dataframes in each one
         '''
-<<<<<<< HEAD
 
         self.test_target_type()
         self.test_boundary_coverage()
         self.test_target_process()
         return self.group_valid_target()
 
-=======
-
-        self.test_target_type()
-        self.test_boundary_coverage()
-        self.test_target_process()
-        return self.group_valid_target()
-
->>>>>>> 0c964151
 
 
     def input_data(self, input) -> pd.DataFrame:
@@ -69,30 +60,8 @@
 
     def test_boundary_coverage(self):
         '''
-<<<<<<< HEAD
-        Test on boundary coverage:
-
-        Option 1: minimal coverage threshold
-        For S1+S2 targets: coverage% must be above 95%, for S3 targets coverage must be above 67%
-
-        Option 2: weighted coverage
-        Thresholds are still 95% and 67%, target is always valid. Below threshold ambition is scaled.*
-        New target ambition = input target ambition * coverage
-        *either here or in tem score module
-
-        Option 3: default coverage
-        Target is always valid, % uncovered is given default score in temperature score module.
-
-
-        :param :
-        :type :
-
-        :rtype:
-        :return:
-=======
         Test on boundary coverage: For S1+S2 targets: coverage
         must be above 95%, for S3 targets coverage must be above 67%
->>>>>>> 0c964151
         '''
 
         # Option 1
@@ -114,17 +83,6 @@
         Test on target process
         If target process is 100%, the target is invalid (only forward looking targets allowed)
 
-<<<<<<< HEAD
-        Target progress: the percentage of the target already achieved
-
-
-        :param:
-        :type:
-
-        :rtype:
-        :return:
-=======
->>>>>>> 0c964151
         '''
 
         index = []
@@ -137,18 +95,8 @@
 
     def time_frame(self):
         '''
-<<<<<<< HEAD
-        Time frame is forward looking: target year - current year. Less than 5y = short, between 5 and 15 is mid, 15 to 30 is long
-
-        :param:
-        :type:
-
-        :rtype:
-        :return:
-=======
         Time frame is forward looking: target year - current year. Less than 5y = short,
         5 and 15 is mid, 15 to 30 is long
->>>>>>> 0c964151
         '''
 
         current_year = 2020; time_frame_list = [];
@@ -183,12 +131,6 @@
         -- Target type: Absolute over intensity
         -- If all else is equal: average the ambition of targets
 
-<<<<<<< HEAD
-        :param:
-        :type:
-
-=======
->>>>>>> 0c964151
         :rtype: list, dataframe
         :return: a list of six categories, each one containing a dataframe.
         '''
@@ -235,11 +177,7 @@
         :param data_category: companies that made the criteria
         :type dataframe:
 
-<<<<<<< HEAD
-        :rtype: list, dataframe
-=======
         :rtype: list, list
->>>>>>> 0c964151
         :return: a list of six categories, each one containing a dataframe.
 
         '''
@@ -345,10 +283,6 @@
             return data
 
 
-<<<<<<< HEAD
-
-=======
->>>>>>> 0c964151
 # Testing
 # portfolio_data = pd.read_excel("C:/Projects/SBTi/output.xlsx", sheet_name="Sheet1") # Results from data_provider_input
 # x = TargetValuationProtocol(portfolio_data)
